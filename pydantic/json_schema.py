--- conflicted
+++ resolved
@@ -49,12 +49,8 @@
     _schema_generation_shared,
     _typing_extra,
 )
-<<<<<<< HEAD
+from .annotated_handlers import GetJsonSchemaHandler
 from .config import JsonSchemaExtraCallable, JsonType
-=======
-from .annotated_handlers import GetJsonSchemaHandler
-from .config import JsonSchemaExtraCallable
->>>>>>> 9e35825a
 from .errors import PydanticInvalidForJsonSchema, PydanticUserError
 
 if TYPE_CHECKING:
